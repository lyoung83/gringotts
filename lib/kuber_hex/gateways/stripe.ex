defmodule Kuber.Hex.Gateways.Stripe do
  @base_url "https://api.stripe.com/v1"

  @default_currency "USD"

  @homepage_url 'https://stripe.com/'
  @display_name 'Stripe'

  use Kuber.Hex.Gateways.Base
  use Kuber.Hex.Adapter, required_config: [:api_key, :default_currency, :worker_process_name]

  alias Kuber.Hex.{
    CreditCard,
    Address,
    Response
  }

<<<<<<< HEAD
  def authorize(amount, payment, opts \\ %{}) do
    params = create_params_for_auth_or_purchase(amount, payment, opts, false)
    commit(:post, "charges", params)
  end

  def purchase(amount, payment, opts \\ %{}) do
    params = create_params_for_auth_or_purchase(amount, payment, opts)
    commit(:post, "charges", params)
=======
  import Poison, only: [decode!: 1]

  def purchase(amount, card_or_id, opts),
    do: authorize(amount, card_or_id, [{:capture, true} | opts])


  def authorize(amount, card_or_id, opts) do
    config      = Keyword.fetch!(opts, :config)
    # TODO: Verify if params passed in requests are merged to config 
    # for description, address, customer_id, capture
    description = Keyword.get(opts, :description)
    address     = Keyword.get(opts, :billing_address)
    customer_id = Keyword.get(opts, :customer_id)
    capture     = Keyword.get(opts, :capture, false)
    # Picking from adapter config 
    currency    = config[:default_currency]

    params = [capture: capture, description: description,
              currency: currency, customer: customer_id] ++
             amount_params(amount) ++
             card_params(card_or_id) ++
             address_params(address) ++
             connect_params(opts)

    commit(:post, "charges", params, opts)
  end

  def capture(id, amount, opts) do
    params = amount_params(amount)
    commit(:post, "charges/#{id}/capture", params, opts)
>>>>>>> df55611e
  end

  def capture(id, amount, opts \\ %{}) do
    params = Enum.into(opts, [])
      ++ amount_params(amount)

    commit(:post, "charges/#{id}/capture", params)
  end

  def void(id, opts \\ %{}) do
    params = Enum.into(opts, [])
    commit(:post, "charges/#{id}/refund", params)
  end

  def refund(id, amount, opts \\ %{}) do
    params = Enum.into(opts, [])
      ++ amount_params(amount)

    commit(:post, "charges/#{id}/refund", params)
  end

  def store(card, opts \\ %{}) do
    params = Enum.into(opts,[])  
      ++ source_params(card)
    
    commit(:post, "customers", params)
  end

  def unstore(id), do: commit(:delete, "customers/#{id}")

  defp create_params_for_auth_or_purchase(amount, payment, opts, capture \\ true) do
    Enum.into(opts, [])
      ++ [capture: capture]
      ++ amount_params(amount)
      ++ source_params(payment)
      # ++ customer_params(payment)
  end

  defp amount_params(amount), do: [amount: money_to_cents(amount)]

  defp source_params(%{} = card) do
    params = [
      "card[number]": card.number,
      "card[exp_year]": card.exp_year,
      "card[exp_month]": card.exp_month,
      "card[cvc]": card.cvc
    ]

    {:ok, %HTTPoison.Response{body: body}} = create_card_token(params)
    body
      |> Poison.decode!
      |> Map.get("id")
      |> source_params
  end

  defp source_params(token), do: [source: token]

  # defp customer_params(customer_id), do: [customer: customer_id]

  defp address_params(%{} = address) do
    ["source[address_line1]": address.street1,
     "source[address_line2]": address.street2,
     "source[address_city]":  address.city,
     "source[address_state]": address.region,
     "source[address_zip]":   address.postal_code,
     "source[address_country]": address.country]
  end

  defp address_params(_), do: []

  defp create_card_token(params) do
    commit(:post, "tokens", params)
  end

<<<<<<< HEAD
  defp commit(method, path, params) do
    headers = [{"Content-Type", "application/x-www-form-urlencoded"}, {"Authorization", "Bearer sk_test_vIX41hayC0BKrPWQerLuOMld"}]
    data = params_to_string(params)

    HTTPoison.request(method, "#{@base_url}/#{path}", data, headers)
=======
  defp commit(method, path, params, opts) do
    config = Keyword.fetch!(opts, :config)
    # TODO: credentials should be investigated why it is {api_key, ""}
    # Did to mimic the earlier behavior.
    method
      |> http("#{@base_url}/#{path}", params, credentials: {config[:api_key], ""})
      |> respond
>>>>>>> df55611e
  end

  # defp respond({:ok, %{status_code: 200, body: body}}) do
  #   data = decode!(body)
  #   {cvc_result, avs_result} = verification_result(data)

  #   {:ok, Response.success(authorization: data["id"], raw: data, cvc_result: cvc_result, avs_result: avs_result)}
  # end

  # defp respond({:ok, %{body: body, status_code: status_code}}) do
  #   data = decode!(body)
  #   {code, reason} = error(status_code, data["error"])
  #   {cvc_result, avs_result} = verification_result(data)

  #   {:error, Response.error(code: code, reason: reason, raw: data, cvc_result: cvc_result, avs_result: avs_result)}
  # end

  # defp verification_result(%{"card" => card}) do
  #   cvc_result = @cvc_code_translator[card["cvc_check"]]
  #   avs_result = @avs_code_translator[{card["address_line1_check"], card["address_zip_check"]}]

  #   {cvc_result, avs_result}
  # end

  # defp verification_result(_), do: {"N","N"}

  # defp error(status, _) when status >= 500,            do: {:server_error, nil}
  # defp error(_, %{"type" => "invalid_request_error"}), do: {:invalid_request, nil}
  # defp error(_, %{"code" => "incorrect_number"}),      do: {:declined, :invalid_number}
  # defp error(_, %{"code" => "invalid_expiry_year"}),   do: {:declined, :invalid_expiration}
  # defp error(_, %{"code" => "invalid_expiry_month"}),  do: {:declined, :invalid_expiration}
  # defp error(_, %{"code" => "invalid_cvc"}),           do: {:declined, :invalid_cvc}
  # defp error(_, %{"code" => "rate_limit"}),            do: {:rate_limit, nil}
  # defp error(_, _), do: {:declined, :unknown}
end<|MERGE_RESOLUTION|>--- conflicted
+++ resolved
@@ -15,7 +15,6 @@
     Response
   }
 
-<<<<<<< HEAD
   def authorize(amount, payment, opts \\ %{}) do
     params = create_params_for_auth_or_purchase(amount, payment, opts, false)
     commit(:post, "charges", params)
@@ -24,38 +23,6 @@
   def purchase(amount, payment, opts \\ %{}) do
     params = create_params_for_auth_or_purchase(amount, payment, opts)
     commit(:post, "charges", params)
-=======
-  import Poison, only: [decode!: 1]
-
-  def purchase(amount, card_or_id, opts),
-    do: authorize(amount, card_or_id, [{:capture, true} | opts])
-
-
-  def authorize(amount, card_or_id, opts) do
-    config      = Keyword.fetch!(opts, :config)
-    # TODO: Verify if params passed in requests are merged to config 
-    # for description, address, customer_id, capture
-    description = Keyword.get(opts, :description)
-    address     = Keyword.get(opts, :billing_address)
-    customer_id = Keyword.get(opts, :customer_id)
-    capture     = Keyword.get(opts, :capture, false)
-    # Picking from adapter config 
-    currency    = config[:default_currency]
-
-    params = [capture: capture, description: description,
-              currency: currency, customer: customer_id] ++
-             amount_params(amount) ++
-             card_params(card_or_id) ++
-             address_params(address) ++
-             connect_params(opts)
-
-    commit(:post, "charges", params, opts)
-  end
-
-  def capture(id, amount, opts) do
-    params = amount_params(amount)
-    commit(:post, "charges/#{id}/capture", params, opts)
->>>>>>> df55611e
   end
 
   def capture(id, amount, opts \\ %{}) do
@@ -130,21 +97,11 @@
     commit(:post, "tokens", params)
   end
 
-<<<<<<< HEAD
   defp commit(method, path, params) do
     headers = [{"Content-Type", "application/x-www-form-urlencoded"}, {"Authorization", "Bearer sk_test_vIX41hayC0BKrPWQerLuOMld"}]
     data = params_to_string(params)
 
     HTTPoison.request(method, "#{@base_url}/#{path}", data, headers)
-=======
-  defp commit(method, path, params, opts) do
-    config = Keyword.fetch!(opts, :config)
-    # TODO: credentials should be investigated why it is {api_key, ""}
-    # Did to mimic the earlier behavior.
-    method
-      |> http("#{@base_url}/#{path}", params, credentials: {config[:api_key], ""})
-      |> respond
->>>>>>> df55611e
   end
 
   # defp respond({:ok, %{status_code: 200, body: body}}) do
