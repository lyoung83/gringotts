--- conflicted
+++ resolved
@@ -18,13 +18,8 @@
   #
   # Type `mix help compile.app` for more information
   def application do
-<<<<<<< HEAD
     [applications: [:httpoison, :hackney, :elixir_xml_to_map],
-     mod: {Kuber.Hex, []}]
-=======
-    [applications: [:httpoison, :hackney],
      mod: {Kuber.Hex.Application, []}]
->>>>>>> df55611e
   end
 
   # Dependencies can be hex.pm packages:
